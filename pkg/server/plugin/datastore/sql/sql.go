--- conflicted
+++ resolved
@@ -2586,21 +2586,6 @@
 	return connectionString
 }
 
-<<<<<<< HEAD
-func nullableDBTimeToUnixTime(dbTime *time.Time) int64 {
-	if dbTime == nil {
-		return 0
-	}
-	return dbTime.Unix()
-}
-
-func nullableUnixTimeToDBTime(unixTime int64) *time.Time {
-	if unixTime == 0 {
-		return nil
-	}
-	dbTime := time.Unix(unixTime, 0)
-	return &dbTime
-=======
 func queryVersion(gormDB *gorm.DB, query string) (string, error) {
 	db := gormDB.DB()
 	if db == nil {
@@ -2612,5 +2597,19 @@
 		return "", sqlError.Wrap(err)
 	}
 	return version, nil
->>>>>>> 546ed8c4
+}
+
+func nullableDBTimeToUnixTime(dbTime *time.Time) int64 {
+	if dbTime == nil {
+		return 0
+	}
+	return dbTime.Unix()
+}
+
+func nullableUnixTimeToDBTime(unixTime int64) *time.Time {
+	if unixTime == 0 {
+		return nil
+	}
+	dbTime := time.Unix(unixTime, 0)
+	return &dbTime
 }